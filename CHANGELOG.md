# Change Log
All notable changes to this project will be documented in this file.

The format is based on [Keep a Changelog](http://keepachangelog.com/)
and this project adheres to [Semantic Versioning](http://semver.org/) with
regard to the json-rpc api.  As we're currently pre-1.0 release, we
can and probably will change functionality and break backwards compatability
at anytime.

## [Unreleased]
### Security
  *
  *

### Fixed
  * loggly error reporting not following `share_usage_data`
  * improper error handling when data is not valid JSON
  * edge cases of http mirrored download of blobs

### Deprecated
  * automatic claim renew, this is no longer needed
  *

### Changed
  * api server class to use components, and for all JSONRPC API commands to be callable so long as the required components are available.
  * return error messages when required conditions on components are not met for API calls
  * `status` to no longer return a base58 encoded `lbry_id`, instead return this as the hex encoded `node_id` in a new `dht` field.
  * `startup_status` field in the response to `status` to be a dict of component names to status booleans
  * renamed the `blockchain_status` field in the response to `status` to `wallet`
  * moved and renamed `wallet_is_encrypted` to `is_encrypted` in the `wallet` field in the response to `status`
  * moved wallet, upnp and dht startup code from `Session` to `Components`
  * attempt blob downloads from http mirror sources (by default) concurrently to p2p sources
<<<<<<< HEAD
  * replace miniupnpc with [txupnp](https://github.com/lbryio/txupnp). Since txupnp is still under development, it will internally fall back to miniupnpc.
  * simplified test_misc.py in the functional tests
=======
  * update `cryptography` requirement to 2.3
>>>>>>> 83dc295b

### Added
  * `skipped_components` list to the response from `status`
  * component statuses (`blockchain_headers`, `dht`, `wallet`, `blob_manager` `hash_announcer`, and `file_manager`) to the response to `status`
  * `skipped_components` config setting, accepts a list of names of components to not run
  * `ComponentManager` for managing the life-cycles of dependencies
  * `requires` decorator to register the components required by a `jsonrpc_` command, to facilitate commands registering asynchronously
  * unittests for `ComponentManager`
  * script to generate docs/api.json file (https://github.com/lbryio/lbry.tech/issues/42)
  * additional information to the balance error message when editing a claim (https://github.com/lbryio/lbry/pull/1309)
  * `address` and `port` arguments to `peer_ping` (https://github.com/lbryio/lbry/issues/1313)
  * ability to download from HTTP mirrors by setting `download_mirrors`
  *

### Removed
  * `session_status` argument and response field from `status`
  * most of the internal attributes from `Daemon`


## [0.20.4] - 2018-07-18
### Fixed
 * spelling errors in messages printed by `lbrynet-cli`
 * high CPU usage when a stream is incomplete and the peers we're requesting from have no more blobs to send us (https://github.com/lbryio/lbry/pull/1301)

### Changed
 * keep track of failures for DHT peers for up to ten minutes instead of indefinitely (https://github.com/lbryio/lbry/pull/1300)
 * skip ignored peers from iterative lookups instead of blocking the peer who returned them to us too (https://github.com/lbryio/lbry/pull/1300)
 * if a node becomes ignored during an iterative find cycle remove it from the shortlist so that we can't return it as a result nor try to probe it anyway (https://github.com/lbryio/lbry/pull/1303)


## [0.20.3] - 2018-07-03
### Fixed
 * `blob_list` raising an error when blobs in a stream haven't yet been created (8a0d0b44ddf9cbeb2a9074eed39d6064ce21df64)
 * stopping a download potentially raising an attribute error (https://github.com/lbryio/lbry/pull/1269)
 * file manager startup locking up when there are many files for some channels (https://github.com/lbryio/lbry/pull/1281)
 * improper sorting when getting the closest peers to a hash (https://github.com/lbryio/lbry/pull/1282)

### Changed
 * raised the default `peer_search_timeout` setting from 3 to 30 and added logging for when it happens (https://github.com/lbryio/lbry/pull/1283)
 * change iterative find stop condition on find value to allow it to continue until a value is found or it times out (https://github.com/lbryio/lbry/pull/1283)
 * include all of our own blobs in the local dht datastore (as if we had announced them to ourselves) (https://github.com/lbryio/lbry/pull/1280)
 * ignore dht `store` token validation errors for the first expiration-time after startup (fixes failed `store` requests after a restart) (https://github.com/lbryio/lbry/pull/1280)

### Removed
 * `jsonrpclib` as a requirement for the project (https://github.com/lbryio/lbry/pull/1274)


## [0.20.2] - 2018-06-23
### Changed
 * Bumped `lbryschema` requirement to 0.0.16 [see changelog](https://github.com/lbryio/lbryschema/blob/master/CHANGELOG.md#0016---2018-06-23)
 * Bumped `lbryum` requirement to 3.2.3 [see changelog](https://github.com/lbryio/lbryum/blob/master/CHANGELOG.md#323---2018-06-23)
 * save claims to sqlite in batches to speed up `resolve` queries for many uris


## [0.20.1] - 2018-06-19
### Fixed
 * fixed token validation error when the dht node has just been started (https://github.com/lbryio/lbry/issues/1248)
 * fixed a race condition when inserting a blob into the database (https://github.com/lbryio/lbry/issues/1129)
 * reflector server incorrectly responding as if it has all the blobs for a stream that was only partially uploaded to it
 * `publish` raising a database error when updating a claim that we don't have a file for (https://github.com/lbryio/lbry/issues/1165)
 * blob client protocol not tearing itself down properly after a failure (https://github.com/lbryio/lbry/issues/950)
 * lockup in wallet startup when one or more lbryumx servers are unavailable (https://github.com/lbryio/lbry/issues/1245)
 * download being stopped if the sd blob downloaded and data did not start within the timeout (https://github.com/lbryio/lbry/issues/1172)

### Changed
 * Bumped `lbryum` requirement to 3.2.2 [see changelog](https://github.com/lbryio/lbryum/blob/master/CHANGELOG.md#322---2018-06-19)
 * `publish` to accept bid as a decimal string


## [0.20.0] - 2018-06-13

### TL;DR
  This milestone release includes a large number of bug fixes, changes and additions covering all aspects of the daemon. Notable improvements include:

  * Faster and more reliable downloading and uploading of content resulting from substantial work done on the Distributed Hash Table algorithms and protocol.
  * Faster blockchain synchronization (headers) by downloading them from Amazon S3 under certain conditions.
  * Faster overall app startup due to better optimized SQL queries.
  * Power users of the `lbrynet-cli` will benefit from many bug fixes to commonly used commands and improvements in sorting of output.
  * Please review the full change log for more details on specific fixes, changes and additions.

### Fixed
 * fix payment rate manager typo ([1236](https://github.com/lbryio/lbry/pull/1236))
 * handling error from dht clients with old `ping` method
 * blobs not being re-announced if no peers successfully stored, now failed announcements are re-queued
 * issue where an `AuthAPIClient` (used by `lbrynet-cli`) would fail to update its session secret and keep making new auth sessions, with every other request failing
 * `use_auth_http` in a config file being overridden by the default command line argument to `lbrynet-daemon`, now the command line value will only override the config file value if it is provided
 * `lbrynet-cli` not automatically switching to the authenticated client if the server is detected to be using authentication. This resulted in `lbrynet-cli` failing to run when `lbrynet-daemon` was run with the `--http-auth` flag
 * fixed error when using `claim_show` with `txid` and `nout` arguments
 * fixed error when saving server list to conf file ([1209](https://github.com/lbryio/lbry/pull/1209))

### Changed
 * if the `use_authentication` setting is configured, use authentication for all api methods instead of only those with the `auth_required` decorator
 * regenerate api keys on startup if the using authentication
 * support both positional and keyword args for api calls
 * `blob_announce` to queue the blob announcement but not block on it
 * `peer_list` to return a list of dictionaries instead of a list of lists, added peer node ids to the results
 * predictable result sorting for `claim_list` and `claim_list_mine` ([1216](https://github.com/lbryio/lbry/pull/1216) and [1208](https://github.com/lbryio/lbry/pull/1208))
 * increase the default `auto_re_reflect_interval` setting to a day and the default `concurrent_announcers` setting to 10
 * download blockchain headers from s3 before starting the wallet when the local height is more than `s3_headers_depth` (a config setting) blocks behind ([1177](https://github.com/lbryio/lbry/pull/1177))
 * check headers file integrity on startup, removing/truncating the file to force re-download when necessary
 * support partial headers file download from S3 ([1189](https://github.com/lbryio/lbry/pull/1189))
 * refactor `add_completed_blobs` on storage.py, simplifying into less queries ([1226](https://github.com/lbryio/lbry/pull/1226))
 * full verification of streams only during database migration instead of every startup ([1195](https://github.com/lbryio/lbry/pull/1195))
 * database batching functions for starting up the file manager
 * added `single_announce` and `last_announced_time` columns to the `blob` table in sqlite
 * track successful reflector uploads in sqlite to minimize how many streams are attempted by auto re-reflect ([1194](https://github.com/lbryio/lbry/pull/1194))
 * pass the sd hash to reflector ClientFactory instead of looking it up from the database
 * dht logging to be more verbose with errors and warnings
 * `store` kademlia rpc method to block on the call finishing and to return storing peer information
 * kademlia protocol to minimally delay writes to the UDP socket
 * several internal dht functions to use inlineCallbacks
 * `DHTHashAnnouncer` and `Node` manage functions to use `LoopingCall`s instead of scheduling with `callLater`.
 * refactored `DHTHashAnnouncer` to no longer use locks, use a `DeferredSemaphore` to limit concurrent announcers
 * decoupled `DiskBlobManager` from `DHTHashAnnouncer`, get blob hashes to announce from `SQLiteStorage`. The blob manager no longer announces blobs after they are completed, the hash announcer takes care of this now.
 * changed the bucket splitting condition in the dht routing table to be more aggressive
 * ping dht nodes who have stored to us periodically to determine whether we should include them as an active peer for the hash when we are queried. Nodes that are known to be not reachable by the node storing the record are no longer returned as peers by the storing node.
 * changed dht bootstrap join process to better populate the routing table initially
 * cache dht node tokens used during announcement to minimize the number of requests that are needed
 * implement BEP0005 dht rules to classify nodes as good, bad, or unknown and for when to add them to the routing table (http://www.bittorrent.org/beps/bep_0005.html)
 * refactored internal dht contact class to track failure counts/times, the time the contact last replied to us, and the time the node last requested something fom us ([1211](https://github.com/lbryio/lbry/pull/1211))
 * refactored dht iterativeFind
 * sort dht contacts returned by `findCloseNodes` in the routing table
 * `reactor` and `callLater`, `listenUDP`, and `resolve` functions to be configurable (to allow easier testing)
 * calls to get the current time to use `reactor.seconds` (to control callLater and LoopingCall timing in tests)
 * temporarily disabled data price negotiation, treat all data as free
 * disabled Cryptonator price feed
 * use `treq` instead of `txrequests` ([1191](https://github.com/lbryio/lbry/pull/1191))
 * updated `cryptography` version to 2.2.2
 * removed `pycrypto` dependency, replacing all calls to `cryptography`

### Added
 * `peer_ping` command
 * `--sort` option in `file_list` ([1174](https://github.com/lbryio/lbry/pull/1174))
 * `port` field to contacts returned by `routing_table_get`
 * configurable `concurrent_announcers` and `s3_headers_depth` settings
 * virtual kademlia network and mock udp transport for dht integration tests
 * functional tests for bootstrapping the dht, announcing and expiring hashes, finding and pinging nodes, protocol version 0/1 backwards/forwards compatibility, and rejoining the network
 * linux distro and desktop name added to analytics ([1218](https://github.com/lbryio/lbry/pull/1218))
 * certifi module for Twisted SSL verification on Windows ([1213](https://github.com/lbryio/lbry/pull/1213))
 * protocol version to dht requests and to the response from `findValue`

### Removed
 * `announce_all` argument from `blob_announce`
 * old `blob_announce_all` command
 * unused `--wallet` argument to `lbrynet-daemon`, which used to be to support `PTCWallet`.
 * `AuthJSONRPCServer.auth_required` decorator ([1161](https://github.com/lbryio/lbry/pull/1161))
 * `OptimizedTreeRoutingTable` class used by the dht node for the time being


## [0.19.3] - 2018-05-04
### Changed
 * download blockchain headers from s3 before starting the wallet when the local height is more than s3_headers_depth (a config setting) blocks behind (https://github.com/lbryio/lbry/pull/1177)
 * un-deprecated report_bug command (https://github.com/lbryio/lbry/commit/f8e418fb4448a3ed1531657f8b3c608fb568af85)

## [0.19.2] - 2018-03-28
### Fixed
 * incorrectly raised download cancelled error for already verified blob files
 * infinite loop where reflector client keeps trying to send failing blobs, which may be failing because they are invalid and thus will never be successfully received
 * docstring bugs for `stream_availability`, `channel_import`, and `blob_announce`

### Added
 * `blob_reflect` command to send specific blobs to a reflector server
 * unit test for docopt

### Removed
 * `flags` decorator from server.py as short flags are no longer used when using api/cli methods

### Changed
 * Bumped `lbryum` requirement to 3.2.1 [see changelog](https://github.com/lbryio/lbryum/blob/master/CHANGELOG.md#321---2018-03-28)

## [0.19.1] - 2018-03-20
### Fixed
 * Fixed the inconsistencies in API and CLI docstrings
 * `blob_announce` error when announcing a single blob
 * `blob_list` error when looking up blobs by stream or sd hash ([1126](https://github.com/lbryio/lbry/pull/1126))
 * Claiming a channel with the exact amount present in wallet would return a confusing error ([1107](https://github.com/lbryio/lbry/issues/1107))
 * Channel creation to use same bid logic as for claims ([1148](https://github.com/lbryio/lbry/pull/1148))

### Deprecated
 * `report_bug` jsonrpc command

### Changed
 * Bumped `lbryschema` requirement to 0.0.15 [see changelog](https://github.com/lbryio/lbryschema/blob/master/CHANGELOG.md#0015---2018-03-20)
 * Bumped `lbryum` requirement to 3.2.0 [see changelog](https://github.com/lbryio/lbryum/blob/master/CHANGELOG.md#320---2018-03-20)
 * Reflector server to periodically check and set `should_announce` for sd and head blobs instead of during each request
 * Reflector server to use `SQLiteStorage` to find needed blob hashes for a stream

### Added
 * Scripts to auto-generate documentation ([1128](https://github.com/lbryio/lbry/pull/1128))
 * Now updating new channel also takes into consideration the original bid amount, so now channel could be updated for wallet balance + the original bid amount ([1137](https://github.com/lbryio/lbry/pull/1137))
 * Forward-compatibility for upcoming DHT bencoding changes

### Removed
 * Short(single dashed) arguments for `lbrynet-cli`


## [0.19.0] - 2018-03-02
### Fixed
 * improper parsing of arguments to CLI settings_set (https://github.com/lbryio/lbry/issues/930)
 * unnecessarily verbose exchange rate error (https://github.com/lbryio/lbry/issues/984)
 * value error due to a race condition when saving to the claim cache (https://github.com/lbryio/lbry/issues/1013)
 * being unable to re-download updated content (https://github.com/lbryio/lbry/issues/951)
 * sending error messages for failed api requests
 * file manager startup being slow when handling thousands of files
 * handling decryption error for blobs encrypted with an invalid key
 * handling stream with no data blob (https://github.com/lbryio/lbry/issues/905)
 * fetching the external ip
 * `blob_list` returning an error with --uri parameter and incorrectly returning `[]` for streams where blobs are known (https://github.com/lbryio/lbry/issues/895)
 * `get` failing with a non-useful error message when given a uri for a channel claim
 * exception checking in several wallet unit tests
 * daemon not erring properly for non-numeric values being passed to the `bid` parameter for the `publish` method
 * `publish` command to allow updating claims with a `bid` amount higher than the wallet balance, so long as the amount is less than the wallet balance plus the bid amount of the claim being updated (https://github.com/lbryio/lbry/issues/748)
 * incorrect `blob_num` for the stream terminator blob, which would result in creating invalid streams. Such invalid streams are detected on startup and are automatically removed (https://github.com/lbryio/lbry/issues/1124)

### Deprecated
 * `channel_list_mine`, replaced with `channel_list`
 * `get_availability`, replaced with `stream_availability`

### Changed
 * dht tests to only be in one folder
 * config file format of `known_dht_nodes`, `lbryum_servers`, and `reflector_servers` to lists of `hostname:port` strings
 * startup of `lbrynet-daemon` to block on the wallet being unlocked if it is encrypted
 * `publish` to verify the claim schema before trying to make the claim and to return better error messages
 * `channel_list_mine` to be instead named `channel_list`
 * `channel_list` to include channels where the certificate info has been imported but the claim is not in the wallet
 * file objects returned by `file_list` and `get` to contain `claim_name` field instead of `name`
 * `name` filter parameter for `file_list`, `file_set_status`, `file_reflect`,  and `file_delete` to be named `claim_name`
 * `metadata` field in file objects returned by `file_list` and `get` to be a [Metadata object](https://github.com/lbryio/lbryschema/blob/master/lbryschema/proto/metadata.proto#L5)
 * assumption for time it takes to announce single hash from 1 second to 5 seconds
 * HTTP error codes for failed api requests, conform to http://www.jsonrpc.org/specification#error_object (previously http errors were set for jsonrpc errors)
 * api requests resulting in errors to return less verbose tracebacks
 * logging about streams to not include file names (only include sd hashes)
 * wallet info exchange to re-use addresses, this was a significant source of address bloat in the wallet
 * lbrynet to not manually save the wallet file and to let lbryum handle it
 * internals to use reworked lbryum `payto` command
 * dht `Node` class to re-attempt joining the network every 60 secs if no peers are known
 * lbrynet database and file manager to separate the creation of lbry files (from downloading or publishing) from the handling of a stream. All files have a stream, but not all streams may have a file. (https://github.com/lbryio/lbry/issues/1020)
 * manager classes to use new `SQLiteStorage` for database interaction. This class uses a single `lbrynet.sqlite` database file.

### Added
 * `lbrynet-console`, a tool to run or connect to lbrynet-daemon and launch an interactive python console with the api functions built in.
 * `--conf` CLI flag to specify an alternate config file
 * `peer_port`, `disable_max_key_fee`, `auto_renew_claim_height_delta`, `blockchain_name`, and `lbryum_servers` to configurable settings
 * `wallet_unlock` command (available during startup to unlock an encrypted wallet)
 * support for wallet encryption via new commands `wallet_decrypt` and `wallet_encrypt`
 * `channel_import`, `channel_export`, and `claim_renew` commands
 * `blob_availability` and `stream_availability` commands for debugging download issues
 * a new startup stage to indicate if the daemon is waiting for the `wallet_unlock` command.
 * `abandon_info` dictionary (containing `claim_name`, `claim_id`, `address`, `amount`, `balance_delta` and `nout`) for claims, supports, and updates returned by `transaction_list`
 * `permanent_url` string to `channel_list_mine`, `claim_list`, `claim_show`, `resolve` and `resolve_name` (see lbryio/lbryum#203)
 * `is_mine` boolean to `channel_list` results
 * `txid`, `nout`, `channel_claim_id`, `channel_claim_name`, `status`, `blobs_completed`, and `blobs_in_stream` fields to file objects returned by `file_list` and `get`
 * `txid`, `nout`, `channel_claim_id`, and `channel_claim_name` filters for `file` commands (`file_list`, `file_set_status`, `file_reflect`,  and `file_delete`)
 * unit tests for `SQLiteStorage` and updated old tests for relevant changes (https://github.com/lbryio/lbry/issues/1088)

### Removed
 * `seccure` and `gmpy` dependencies
 * support for positional arguments in cli `settings_set`. Now only accepts settings changes in the form `--setting_key=value`
 * `auto_re_reflect` setting from the conf file, use the `reflect_uploads` setting instead
 * `name` argument for `claim_show` command
 * `message` response field in file objects returned by `file_list` and `get`
 * `include_tip_info` argument from `transaction_list`, which will now always include tip information.
 * old and unused UI related code
 * unnecessary `TempBlobManager` class
 * old storage classes used by the file manager, wallet, and blob manager
 * old `.db` database files from the data directory

## [0.18.0] - 2017-11-08
### Fixed
 * Fixed amount of close nodes to add to list in case of extension to neighbouring k-buckets
 * Fixed external IP detection via jsonip.com (avoid detecting IPv6)
 * Fixed failing ConnectionManager unit test for parallel connections
 * Fixed race condition between `publish` and `channel_new`
 * Fixed incorrect response on attempting to delete blob twice
 * Fixed local node ID reporting in peer list

### Changed
 * Bumped `lbryschema` requirement to 0.0.14 [see changelog](https://github.com/lbryio/lbryschema/blob/master/CHANGELOG.md#0014---2017-11-08)
 * Bumped `lbryum` requirement to 3.1.11 [see changelog](https://github.com/lbryio/lbryum/blob/master/CHANGELOG.md#3111---2017-11-08)
 * Moved BLOB_SIZE from conf.py to MAX_BLOB_SIZE in blob/blob_file.py

### Added
 * Added `utxo_list` command to list unspent transaction outputs
 * Added redundant API server for currency conversion

### Removed
 * Removed some alternate methods of reading from blob files
 * Removed `@AuthJSONRPCServer.queued` decorator

## [0.17.1] - 2017-10-25
### Fixed
 * Fixed slow startup for nodes with many lbry files
 * Fixed setting the external ip on startup
 * Fixed session startup not blocking on joining the dht
 * Fixed several parsing bugs that prevented replacing dead dht contacts
 * Fixed lbryid length validation
 * Fixed an old print statement that polluted logs
 * Fixed rpc id length for dht requests

### Changed
 * Bumped `lbryschema` requirement to 0.0.13 [see changelog](https://github.com/lbryio/lbryschema/blob/master/CHANGELOG.md#0013---2017-10-25)
 * Bumped `lbryum` requirement to 3.1.10 [see changelog](https://github.com/lbryio/lbryum/blob/master/CHANGELOG.md#3110---2017-10-25)
 * Use the first port available for the peer and dht ports, starting with the provided values (defaults of 3333 and 4444). This allows multiple lbrynet instances in a LAN with UPnP.
 * Detect a UPnP redirect that didn't get cleaned up on a previous run and use it
 * Bumped jsonschema requirement to 2.6.0
 * Refactor some assert statements to accommodate the PYTHONOPTIMIZE flag set for Android.

### Added
 * Added `wallet_prefill_addresses` command, which distributes credits to multiple addresses


## [0.17.0] - 2017-10-12
### Fixed
 * Fixed handling cancelled blob and availability requests
 * Fixed redundant blob requests to a peer
 * Fixed https://github.com/lbryio/lbry/issues/923
 * Fixed concurrent reflects opening too many files
 * Fixed cases when reflecting would fail on error conditions
 * Fixed deadlocks from occuring during blob writes
 * Fixed and updated`lbrynet.tests.dht`
 * Fixed redundant dht id
 * Fixed dht `ping` method
 * Fixed raising remote exceptions in dht
 * Fixed hanging delayedCall in dht node class
 * Fixed logging error in dht when calling or receiving methods with no arguments
 * Fixed IndexError in routingTable.findCloseNodes which would cause an empty list to be returned
 * Fixed bug where last blob in a stream was not saved to blob manager

### Deprecated
 * Deprecated `blob_announce_all` JSONRPC command. Use `blob_announce` instead.

### Changed
 * Bumped `lbryschema` requirement to 0.0.12 [see changelog](https://github.com/lbryio/lbryschema/blob/master/CHANGELOG.md#0012---2017-10-12)
 * Bumped `lbryum` requirement to 3.1.9 [see changelog](https://github.com/lbryio/lbryum/blob/master/CHANGELOG.md#319---2017-10-12)
 * Announcing by head blob is turned on by default
 * Updated reflector server dns
 * Moved tests into the lbrynet package.

### Added
 * Added WAL pragma to sqlite3
 * Added unit tests for `BlobFile`
 * Use `hashlib` for sha384 instead of `pycrypto`
 * Use `cryptography` instead of `pycrypto` for blob encryption and decryption
 * Use `cryptography` for PKCS7 instead of doing it manually
 * Use `BytesIO` buffers instead of temp files when processing blobs
 * Refactored and pruned blob related classes into `lbrynet.blobs`
 * Changed several `assert`s to raise more useful errors
 * Added ability for reflector to store stream information for head blob announce
 * Added blob announcement information to API call status with session flag

### Removed
 * Removed `TempBlobFile`
 * Removed unused `EncryptedFileOpener`


## [0.16.3] - 2017-09-28
### Fixed
 * Fixed blob download history

### Changed
 * Improved download analytics
 * Improved download errors by distinguishing a data timeout from a sd timeout


## [0.16.2] - 2017-09-26
### Fixed
 * Fixed https://github.com/lbryio/lbry/issues/771 (handle when a certificate is missing for a signed claim in `claim_list_mine`)


## [0.16.1] - 2017-09-20
### Fixed
 * Fixed `transaction_list` doc string
 * Fixed ([in lbryum](https://github.com/lbryio/lbryum/pull/156)) batched queries responsible for making transaction and tip histories slow
 * Fixed daemon refusing to start if DNS cannot resolve lbry.io domain.

### Changed
 * Bumped `lbryum` requirement to 3.1.8 [see changelog](https://github.com/lbryio/lbryum/blob/master/CHANGELOG.md#318---2017-09-20)


## [0.16.0] - 2017-09-18
### Fixed
 * Fixed uncaught error when shutting down after a failed daemon startup
 * Fixed spelling error in documentation.

### Changed
 * Bumped `lbryschema` requirement to 0.0.11 [see changelog](https://github.com/lbryio/lbryschema/blob/master/CHANGELOG.md#0011---2017-09-18)
 * Bumped `lbryum` requirement to 3.1.7 [see changelog](https://github.com/lbryio/lbryum/blob/master/CHANGELOG.md#317---2017-09-18)
 * Updated exchange rate tests for the lbry.io api

### Added
 * Added option to announce head blob only if seeding
 * Added option to download by seeking head blob first
 * By default, option to download seeking head blob first is turned on
 * Added `include_tip_info` param to `transaction_list` API call


## [0.15.2] - 2017-09-07
### Changed
 * Use lbry.io exchange rate API instead of google finance


## [0.15.1] - 2017-08-22
### Changed
 * Bumped `lbryschema` requirement to 0.0.10 [see changelog](https://github.com/lbryio/lbryschema/blob/master/CHANGELOG.md#0010---2017-08-22)
 * Bumped `lbryum` requirement to 3.1.6 [see changelog](https://github.com/lbryio/lbryum/blob/master/CHANGELOG.md#316---2017-08-22)
 * Persist DHT node id

### Added
 * Android platform detection in lbrynet/conf.py
 * androidhelpers module for determining base file paths


## [0.15.0] - 2017-08-15
### Fixed
 * Fixed reflector server blocking the `received_blob` reply on the server announcing the blob to the dht
 * Fixed handling of SIGINT, SIGTERM.
 * Fixed shutdown sequence
 * Fix error when resolving an integer

### Deprecated
 * The API will no longer be served at the /lbryapi path. It will now be at the root.
 * Deprecated `send_amount_to_address` in favor of `wallet_send`

### Changed
 * Renamed `reflect` command to `file_reflect`
 * Allow IP addresses to be configured as reflector servers, not just host names.
 * Return list of blobs that were reflected from `file_reflect`

### Added
 * Added `wallet_send`, a command to send credits and tips
 * Added `reflector` keyword parameter to `file_reflect` command
 * Added configuration options for auto re-reflect
 * Added option to abandon by txid/nout


## [0.14.3] - 2017-08-04
### Fixed
 * Fixed incorrect formatting of "amount" fields

### Added
 * Added validation of currencies.
 * Added blob_announce API command

### Removed
 * Removed TempBlobManager
  * Removed old /view and /upload API paths
  *


## [0.14.2] - 2017-07-24
### Fixed
 * Fix for https://github.com/lbryio/lbry/issues/750
 * Fixed inconsistencies in claim_show output
 * Fixed daemon process hanging when started without an internet connection
 * Fixed https://github.com/lbryio/lbry/issues/774
 * Fix XDG compliance on Linux
 * Fixed https://github.com/lbryio/lbry/issues/760
 * Fixed default directories bug

### Changed
 * claim_show API command no longer takes name as argument
 * Linux default downloads folder changed from `~/Downloads` to `XDG_DOWNLOAD_DIR`
 * Linux folders moved from the home directory to `~/.local/share/lbry`
 * Windows folders moved from `%AppData%/Roaming` to `%AppData%/Local/lbry`
 * Changed `claim_list_by_channel` to return the `claims_in_channel` count instead of the `claims_in_channel_pages` count

### Added
 * Add link to instructions on how to change the default peer port
 * Add `peer_port` to settings configurable using `settings_set`
 * Added an option to disable max key fee check.


## [0.14.1] - 2017-07-07

### Fixed
 * Fixed timeout behaviour when calling API command get
 * Fixed https://github.com/lbryio/lbry/issues/765

### Removed
  * Removed stream_info_cache.json from daemon.py

## [0.14.0] - 2017-07-05

### Added
 * Missing docstring for `blob_list`
 * Added convenient import for setting up a daemon client, `from lbrynet.daemon import get_client`
 * Added unit tests for CryptBlob.py


### Changed
 * Change `max_key_fee` setting to be a dictionary with values for `currency` and `amount`
 * Renamed `lbrynet.lbryfile` to `lbrynet.lbry_file`
 * Renamed `lbrynet.lbryfilemanager` to `lbrynet.file_manager`
 * Renamed `lbrynet.lbrynet_daemon` to `lbrynet.daemon`
 * Initialize lbrynet settings when configuring an api client if they are not set yet
 * Updated lbryum imports
 * Improve error message when resolving a claim fails using the "get" command


### Removed
 * Removed unused settings from conf.py and `settings_set`
 * Removed download_directory argument from API command get


### Fixed
 * Fixed some log messages throwing exceptions
 * Fix shutdown of the blob tracker by Session
 * Fixed claim_new_support docstrings
 * Fixed BlobManager causing functional tests to fail, removed its unneeded manage() loop
 * Increased max_key_fee
 * Fixed unit tests on appveyor Windows build
 * Fixed [#692](https://github.com/lbryio/lbry/issues/692)



## [0.13.1] - 2017-06-15

### Added
 * Add `claim_send_to_address`
 * Add `change_address` argument to `publish`
 * Add `unique_contacts` count to `status` response


### Changed
 * Support resolution of multiple uris with `resolve`, all results are keyed by uri
 * Add `error` responses for failed resolves
 * Add `claim_list_by_channel`, supports multiple channel resolution
 * Rename delete_target_file argument of delete API command to delete_from_download_dir
 * Rename delete_all CLI flag -a to --delete_all


### Removed
 * Remove `claims_in_channel` from `resolve` response


### Fixed
 * Race condition from improper initialization and shutdown of the blob manager database
 * Various fixes for GetStream class used in API command get
 * Fixed flag options in file_delete API command



## [0.11.0] - 2017-06-09

### Added
 * Added claim_address option to publish API command
 * Added message for InsufficientFundsError exception
 * Add CLI docs


### Changed
 * Do not catch base exception in API command resolve
 * Remove deprecated `lbrynet.metadata` and update what used it to instead use `lbryschema`
 * Get version information locally instead of via api for cli


### Deprecated
 * Old fee metadata format in publish API command is deprecated, throw relevant exception
 * Removed deprecated `get_best_blockhash`
 * Removed deprecated `is_running`
 * Removed deprecated `daemon_status`
 * Removed deprecated `is_first_run`
 * Removed deprecated `get_lbry_session_info`
 * Removed deprecated `get_time_behind_blockchain`
 * Removed deprecated `get_settings`
 * Removed deprecated `set_settings`
 * Removed deprecated `get_balance`
 * Removed deprecated `stop`
 * Removed deprecated `get_claim_info`
 * Removed deprecated `stop_lbry_file`
 * Removed deprecated `start_lbry_file`
 * Removed deprecated `get_est_cost`
 * Removed deprecated `abandon_claim`
 * Removed deprecated `support_claim`
 * Removed deprecated `get_my_claim`
 * Removed deprecated `get_name_claims`
 * Removed deprecated `get_claims_for_tx`
 * Removed deprecated `get_transaction_history`
 * Removed deprecated `get_transaction`
 * Removed deprecated `address_is_mine`
 * Removed deprecated `get_public_key_from_wallet`
 * Removed deprecated `get_new_address`
 * Removed deprecated `get_block`
 * Removed deprecated `descriptor_get`
 * Removed deprecated `download_descriptor`
 * Removed deprecated `get_peers_for_hash`
 * Removed deprecated `announce_all_blobs_to_dht`
 * Removed deprecated `get_blob_hashes`
 * Removed deprecated `reflect_all_blobs`
 * Removed deprecated `get_start_notice`


### Fixed
 * Download analytics error



## [0.10.3] - 2017-05-23

### Added
 * Add decorator to support queueing api calls
 * Added force option to API command resolve


### Changed
 * Cache claims in wallet storage for use looking claims up by id or outpoint
 * Try to use cached claim info for `file_list`
 * Convert wallet storage to inlinecallbacks
 * Improve internal name_metadata sqlite table


### Fixed
 * Fix race condition in publish that resulted in claims being rejected when making many publishes concurrently



## [0.10.1] - 2017-05-03

### Fixed
 * Fix multiple reactor.stop() calls
 * Properly shut down lbryum wallet from lbrynet
 * Set LBRYumWallet.config upon initialization, fixes attribute error



## [0.10.0] - 2017-04-25

### Added
 * Add `lbryschema_version` to response from `version`
 * Added call to `get_address_balance` when `address` conditional returns true
 * Added `address` conditional to `jsonrpc_wallet_balance`
 * Added `get_address_balance` method to the `Wallet` class
### Changed
 * Added optional `address` and `include_unconfirmed` params to `jsonrpc_wallet_balance` method
 * Wait for subscriptions before announcing wallet has finished starting
### Fixed
 * fix stream_cost_estimate throwing exception on non decodeable claims
 * fixed signing of Windows binaries
 * fixed a few pylint warnings


## [0.10.0rc2] - 2017-04-17
### Changed
 * Return full `lbry_id` and `installation_id` from `status`


## [0.10.0rc1] - 2017-04-13
### Fixed
 * Fix uncaught exception in `stream_cost_estimate`


## [0.9.2rc22] - 2017-04-12
### Added
 * Add `claim_id` parameter to `claim_show`
 * Add `hex` field to claim responses for the raw claim value
 * Add an `error` field to to file responses if an error occurs
### Changed
 * Use `uri` instead of `name` in `get_availability`
 * Add `channel_name` to claim and file responses where applicable
 * Return None (instead of errors) if a uri cannot be resolved
 * Use `uri` instead of `name` for `stream_cost_estimate`, update cost estimate for lbryschema
### Fixed
 * `file_list` for files with bad signatures
 * return None from resolve commands when nothing is found
 * return lbry files with claims that are abandoned
 * unhelpful error messages in `publish` and `channel_new`

## [0.9.2rc9] - 2017-04-08
### Added
 * Use `claim_id` instead of outpoint for `claim_abandon`
 * Add `channel_name` parameter to `publish`
 * Add `delete_all` parameter to `file_delete` to allow deleting multiple files
 * Add `channel_list_mine`
 * Add `channel_new`
 * Add `resolve` to resolve lbry uris
### Changed
 * Use `uri` instead of `name` for `get`, remove explicit `claim_id` parameter
 * Increase default download timeout
 * Use lbry.io api for exchange rate data

## [0.9.2rc4] - 2017-04-06
### Changed
 * Use lbryschema library for metadata
### Fixed
 * Removed update_metadata function that could cause update problems
 * Fix DHT contact bug

## [0.9.2rc3] - 2017-03-29
### Added
 * Create wallet_unused_address API command
 * Add `claim_id` parameter to `get`, used to specify non-default claim for `name`
### Changed
 * wallet_new_address API command always returns new address
 * Improved ConnectionManager speed
 * Remove unused `stream_info` parameter in `get`

## [0.9.2rc2] - 2017-03-25
### Added
 * Add `wallet_list` command
 * Add checks for missing/extraneous params when calling jsonrpc commands
 * Added colors to cli error messages
### Changed
 * Removed check_pending logic from Daemon
 * Switched to txrequests so requests can use twisted event loop
 * Renamed API command file_seed to file_set_status
 * Dont add expected payment to wallet when payment rate is 0
### Fixed
 * Fix restart procedure in DaemonControl
 * Create download directory if it doesn't exist
 * Fixed descriptor_get
 * Fixed API command descriptor_get
 * Fixed API command transaction_show
 * Fixed error handling for jsonrpc commands
 * Handle failure to decode claim cache file



## [0.9.1] - 2017-03-17
### Added
 * publish API command can take metadata fields as arguments
 * Added `reflect_uploads` config to disable reflecting on upload
 * Added `--version` flag
### Fixed
 * Fix wallet_public_key API command
 * Fixed jsonrpc_reflect()
 * Fixed api help return
### Changed
 * Removed `simplejson` dependency in favor of bulitin `json`



## [0.9.0rc17] - 2017-03-10
### Fixed
 * Added string comparison to ClaimOutpoint (needed to look things up by outpoint)
 * Remove unused API commands from daemon
 * Fix file filter `outpoint`
 * Made dictionary key names in API commmand outputs to be more consistent
### Added
 * Add file filters: `claim_id`, `outpoint`, and `rowid`
 * Make loggly logs less verbose
### Changed
 * Change file filter `uri` to `name` and return field `lbry_uri` to `name`
 * Refactor file_list, add `full_status` argument to populate resource intensive fields
 * Remove deprecated file commands: `get_lbry_files`, `get_lbry_file`, and `file_get`
 * Remove deprecated `delete_lbry_file` command
 * Return standard file json from `get`


## [0.9.0rc12] - 2017-03-06
### Fixed
 * Fixed ExchangeRateManager freezing the app
 * Fixed download not timing out properly when downloading sd blob
  * Fixed ExchangeRateManager freezing the app
  * Fixed download not timing out properly when downloading sd blob
  * Fixed get not reassembling an already downloaded file that was deleted from download directory

## [0.9.0rc11] - 2017-02-27
### Fixed
 * Added timeout to ClientProtocol
 * Add check for when local height of wallet is less than zero

## [0.9.0rc9] - 2017-02-22
### Changed
 * Add blockchain status to jsonrpc_status

## [0.8.7] - 2017-02-21

## [0.8.6] - 2017-02-19
### Changed
 * Add `file_get` by stream hash
 * Add utils.call_later to replace reactor.callLater

### Fixed
 * Fix unhandled error in `get`
 * Fix sd blob timeout handling in `get_availability`, return 0.0

## [0.8.5] - 2017-02-18
### Fixed
 * Fix result expected by ui from file_get for missing files

## [0.8.4] - 2017-02-17
### Changed
 * Remove unused upload_allowed option
 * Remove code related to packaging as that step is now done in the electron client
 * Remove lbryum version check; use lbry-electron as version source
 * Include download url in version check

### Fixed
 * add misssing traceback to logging

## [0.8.3] - 2017-02-15
### Fixed
 * Get lbry files with pending claims
 * Add better logging to help track down [#478](https://github.com/lbryio/lbry/issues/478)
 * Catch UnknownNameErrors when resolving a name. [#479](https://github.com/lbryio/lbry/issues/479)
 * Change EWOULDBLOCK error in DHT to warning. #481
 * mark peers as down if it fails download protocol
 * Made hash reannounce time to be adjustable to fix [#432](https://github.com/lbryio/lbry/issues/432)
 * Fix recursion depth error upon failed blob
 * Call stopProducing in reflector client file_sender when uploading is done
 * Ensure streams in stream_info_manager are saved in lbry_file_manager
 * Fixed file_delete not deleting data from stream_info_manager [#470](https://github.com/lbryio/lbry/issues/470)
 * Fixed upload of bug reports to Slack ([#472](https://github.com/lbryio/lbry/issues/472))
 * Fixed claim updates [#473](https://github.com/lbryio/lbry/issues/473)
 * Handle ConnectionLost error in reflector client
 * Fix updating a claim where the stream doesn't change
 * Fix claim_abandon

### Changed
 * Add blob_get, descriptor_get, and blob_delete
 * Add filter keyword args to blob_list
 * Refactor get_availability
 * Add optional peer search timeout, add peer_search_timeout setting
 * make connection manager unit testeable
 * Convert EncryptedFileDownloader to inlineCallbacks
 * Convert EncryptedFileManager to use inlineCallbacks
 * Convert Daemon._delete_lbry_file to inlineCallbacks
 * Add uri to stream reflector to de-obfuscate reflector logs
 * Simplify lbrynet.lbrynet_daemon.Publisher
 * Reflect streams in file manager looping call rather than in each file
 * Convert GetStream to inclineCallbacks
 * Change callback condition in GetStream to the first data blob completing
 * Add local and remote heights to blockchain status



## [0.8.1] - 2017-02-01
### Changed
 * reflect all the blobs in a stream
 * change command line flags so that the more common usage is the default
 * change daemon function signatures to include names arguments

### Fixed
 * disable verbose twisted logs
 * improved wallet balance calculations
 * fix block too deep error

## [0.8.0] - 2017-01-24
### Changed
 * renamed api endpoints
 * improved command line user experience
 * integrate twisted logging with python logging
 * Updated READMEs

### Fixed
 * Fixed bug where ConnectionManager wasn't being stopped
 * Fixed: #343
 * Stop hanging if github is down
 * paths for debian package have been updated to be correct
 * improved output of the publish command<|MERGE_RESOLUTION|>--- conflicted
+++ resolved
@@ -30,12 +30,9 @@
   * moved and renamed `wallet_is_encrypted` to `is_encrypted` in the `wallet` field in the response to `status`
   * moved wallet, upnp and dht startup code from `Session` to `Components`
   * attempt blob downloads from http mirror sources (by default) concurrently to p2p sources
-<<<<<<< HEAD
   * replace miniupnpc with [txupnp](https://github.com/lbryio/txupnp). Since txupnp is still under development, it will internally fall back to miniupnpc.
   * simplified test_misc.py in the functional tests
-=======
   * update `cryptography` requirement to 2.3
->>>>>>> 83dc295b
 
 ### Added
   * `skipped_components` list to the response from `status`
